<<<<<<< HEAD
# Flutter Auto Import

![Extension Icon](images/icon2.png)

A Visual Studio Code extension that simplifies Flutter development by automatically detecting and importing required packages with intelligent suggestions.

## Features

### Smart Package Detection

![Demo](images/preview.gif)

- **Ctrl+Shift+A** on any text to search for matching Flutter packages
- Shows packages already installed in your project
- One-click import for new packages

### Intelligent Import Management

- Automatically adds imports at the correct file position
- Detects existing imports to prevent duplicates
- Runs `flutter pub get` automatically when needed

### Quick Actions

- Lightbulb 💡 suggestions for quick imports
- Status bar notifications for import status

## Installation

1. Open VS Code Extensions view (`Ctrl+Shift+X`)
2. Search for "Flutter Auto Import"
3. Click Install
4. Reload VS Code when prompted

## Configuration

Add these to your VS Code `settings.json`:
=======
# Flutter Auto Import Extension

![VS Code Marketplace Version](https://img.shields.io/visual-studio-marketplace/v/your-name.flutter-auto-import)
![VS Code Installs](https://img.shields.io/visual-studio-marketplace/i/your-name.flutter-auto-import)
![License](https://img.shields.io/github/license/your-name/flutter-auto-import)

A Visual Studio Code extension that simplifies Flutter package management by automatically suggesting, adding, and importing packages with intelligent detection of existing dependencies.

## Features

- 🔍 **Smart Package Search**: Find Flutter packages by typing partial names
- ⚡ **One-Click Import**: Add packages to `pubspec.yaml` and import them with a single action
- ✅ **Dependency Awareness**: Know which packages are already installed or imported
- 🚀 **Quick Actions**: Code actions for quick package management
- ⏱️ **Auto Pub Get**: Automatically run `flutter pub get` when `pubspec.yaml` changes

## Installation

1. Open VS Code
2. Go to Extensions view (`Ctrl+Shift+X`)
3. Search for "Flutter Auto Import"
4. Click Install

## Usage

### Basic Usage

1. Select a word in your Dart file that might be a package name
2. Press `Ctrl+Shift+A` (Windows/Linux) or `Cmd+Shift+A` (Mac)
3. Select a package from the suggestions
4. The extension will:
   - Add the package to `pubspec.yaml` (if not present)
   - Run `flutter pub get`
   - Add the import statement at the top of your file
   - Remove your original selected text

### Code Actions

When you select text that matches a package name, you'll see lightbulb 💡 suggestions:
- **Add & import**: For new packages
- **Import**: For packages already in `pubspec.yaml`
- (No action shown for packages already imported)

### Commands

| Command | Description | Default Keybinding |
|---------|-------------|--------------------|
| `Flutter: Show Package Suggestions` | Search for packages matching selected text | `Ctrl+Shift+A` |

## Configuration

Add these to your VS Code settings (`settings.json`):
>>>>>>> 7287c663

```json
{
  "flutterAutoImport.autoPubGetOnSave": true,
  "flutterAutoImport.enableSuggestions": true
<<<<<<< HEAD
}
```
=======
}
>>>>>>> 7287c663
<|MERGE_RESOLUTION|>--- conflicted
+++ resolved
@@ -1,103 +1,71 @@
-<<<<<<< HEAD
-# Flutter Auto Import
+# auto-import-flutter README
 
-![Extension Icon](images/icon2.png)
-
-A Visual Studio Code extension that simplifies Flutter development by automatically detecting and importing required packages with intelligent suggestions.
+This is the README for your extension "auto-import-flutter". After writing up a brief description, we recommend including the following sections.
 
 ## Features
 
-### Smart Package Detection
+Describe specific features of your extension including screenshots of your extension in action. Image paths are relative to this README file.
 
-![Demo](images/preview.gif)
+For example if there is an image subfolder under your extension project workspace:
 
-- **Ctrl+Shift+A** on any text to search for matching Flutter packages
-- Shows packages already installed in your project
-- One-click import for new packages
+\!\[feature X\]\(images/feature-x.png\)
 
-### Intelligent Import Management
+> Tip: Many popular extensions utilize animations. This is an excellent way to show off your extension! We recommend short, focused animations that are easy to follow.
 
-- Automatically adds imports at the correct file position
-- Detects existing imports to prevent duplicates
-- Runs `flutter pub get` automatically when needed
+## Requirements
 
-### Quick Actions
+If you have any requirements or dependencies, add a section describing those and how to install and configure them.
 
-- Lightbulb 💡 suggestions for quick imports
-- Status bar notifications for import status
+## Extension Settings
 
-## Installation
+Include if your extension adds any VS Code settings through the `contributes.configuration` extension point.
 
-1. Open VS Code Extensions view (`Ctrl+Shift+X`)
-2. Search for "Flutter Auto Import"
-3. Click Install
-4. Reload VS Code when prompted
+For example:
 
-## Configuration
+This extension contributes the following settings:
 
-Add these to your VS Code `settings.json`:
-=======
-# Flutter Auto Import Extension
+* `myExtension.enable`: Enable/disable this extension.
+* `myExtension.thing`: Set to `blah` to do something.
 
-![VS Code Marketplace Version](https://img.shields.io/visual-studio-marketplace/v/your-name.flutter-auto-import)
-![VS Code Installs](https://img.shields.io/visual-studio-marketplace/i/your-name.flutter-auto-import)
-![License](https://img.shields.io/github/license/your-name/flutter-auto-import)
+## Known Issues
 
-A Visual Studio Code extension that simplifies Flutter package management by automatically suggesting, adding, and importing packages with intelligent detection of existing dependencies.
+Calling out known issues can help limit users opening duplicate issues against your extension.
 
-## Features
+## Release Notes
 
-- 🔍 **Smart Package Search**: Find Flutter packages by typing partial names
-- ⚡ **One-Click Import**: Add packages to `pubspec.yaml` and import them with a single action
-- ✅ **Dependency Awareness**: Know which packages are already installed or imported
-- 🚀 **Quick Actions**: Code actions for quick package management
-- ⏱️ **Auto Pub Get**: Automatically run `flutter pub get` when `pubspec.yaml` changes
+Users appreciate release notes as you update your extension.
 
-## Installation
+### 1.0.0
 
-1. Open VS Code
-2. Go to Extensions view (`Ctrl+Shift+X`)
-3. Search for "Flutter Auto Import"
-4. Click Install
+Initial release of ...
 
-## Usage
+### 1.0.1
 
-### Basic Usage
+Fixed issue #.
 
-1. Select a word in your Dart file that might be a package name
-2. Press `Ctrl+Shift+A` (Windows/Linux) or `Cmd+Shift+A` (Mac)
-3. Select a package from the suggestions
-4. The extension will:
-   - Add the package to `pubspec.yaml` (if not present)
-   - Run `flutter pub get`
-   - Add the import statement at the top of your file
-   - Remove your original selected text
+### 1.1.0
 
-### Code Actions
+Added features X, Y, and Z.
 
-When you select text that matches a package name, you'll see lightbulb 💡 suggestions:
-- **Add & import**: For new packages
-- **Import**: For packages already in `pubspec.yaml`
-- (No action shown for packages already imported)
+---
 
-### Commands
+## Following extension guidelines
 
-| Command | Description | Default Keybinding |
-|---------|-------------|--------------------|
-| `Flutter: Show Package Suggestions` | Search for packages matching selected text | `Ctrl+Shift+A` |
+Ensure that you've read through the extensions guidelines and follow the best practices for creating your extension.
 
-## Configuration
+* [Extension Guidelines](https://code.visualstudio.com/api/references/extension-guidelines)
 
-Add these to your VS Code settings (`settings.json`):
->>>>>>> 7287c663
+## Working with Markdown
 
-```json
-{
-  "flutterAutoImport.autoPubGetOnSave": true,
-  "flutterAutoImport.enableSuggestions": true
-<<<<<<< HEAD
-}
-```
-=======
-}
->>>>>>> 7287c663
+You can author your README using Visual Studio Code. Here are some useful editor keyboard shortcuts:
+
+* Split the editor (`Cmd+\` on macOS or `Ctrl+\` on Windows and Linux).
+* Toggle preview (`Shift+Cmd+V` on macOS or `Shift+Ctrl+V` on Windows and Linux).
+* Press `Ctrl+Space` (Windows, Linux, macOS) to see a list of Markdown snippets.
+
+## For more information
+
+* [Visual Studio Code's Markdown Support](http://code.visualstudio.com/docs/languages/markdown)
+* [Markdown Syntax Reference](https://help.github.com/articles/markdown-basics/)
+
+**Enjoy!**